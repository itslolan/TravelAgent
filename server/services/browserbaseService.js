const { chromium } = require('playwright');
const axios = require('axios');
const { runGeminiAgentLoop, checkPageReadiness, solveCaptchaWithGemini } = require('./geminiComputerUse');
const { solveCaptchaWithPythonService } = require('./geminiPythonService');
const { searchMonitor } = require('./searchMonitor');
const { validateProxyHealth, retryWithBackoff, browserbaseCircuitBreaker } = require('./proxyHealthCheck');
const { createEnhancedSession, setupRequestInterception } = require('./sessionManager');
const { isHumanSolvingEnabled, logCaptchaEvent, captchaConfig } = require('../config/captchaConfig');
const { createHyperBrowserSession, stopHyperBrowserSession } = require('./hyperBrowserService');

/**
 * Get the configured browser provider
 * @returns {string} 'browserbase' or 'hyperbrowser'
 */
function getBrowserProvider() {
  const provider = process.env.BROWSER_PROVIDER || 'browserbase';
  if (!['browserbase', 'hyperbrowser'].includes(provider)) {
    console.warn(`⚠️  Invalid BROWSER_PROVIDER: ${provider}, defaulting to 'browserbase'`);
    return 'browserbase';
  }
  return provider;
}

/**
 * Detect if current page contains a CAPTCHA
 */
async function detectCaptcha(page) {
  try {
    // Common CAPTCHA selectors and text patterns
    const captchaSelectors = [
      '[data-testid*="captcha"]',
      '[class*="captcha"]',
      '[id*="captcha"]',
      '.recaptcha-checkbox',
      '#recaptcha',
      '.g-recaptcha',
      '.h-captcha',
      '.cf-turnstile',
      '[aria-label*="captcha"]',
      '[title*="captcha"]'
    ];

    const captchaTextPatterns = [
      /verify.*human/i,
      /prove.*human/i,
      /captcha/i,
      /security.*check/i,
      /robot.*verification/i,
      /automated.*traffic/i,
      /suspicious.*activity/i
    ];

    // Check for CAPTCHA elements
    for (const selector of captchaSelectors) {
      const element = await page.$(selector).catch(() => null);
      if (element) {
        logCaptchaEvent('detected_by_selector', { selector });
        return {
          detected: true,
          type: 'element_based',
          selector,
          method: 'dom_selector'
        };
      }
    }

    // Check page text for CAPTCHA patterns
    const pageText = await page.textContent('body').catch(() => '');
    for (const pattern of captchaTextPatterns) {
      if (pattern.test(pageText)) {
        logCaptchaEvent('detected_by_text', { pattern: pattern.toString() });
        return {
          detected: true,
          type: 'text_based',
          pattern: pattern.toString(),
          method: 'text_analysis'
        };
      }
    }

    // Check for common CAPTCHA iframe patterns
    const iframes = await page.$$('iframe').catch(() => []);
    for (const iframe of iframes) {
      const src = await iframe.getAttribute('src').catch(() => '');
      if (src && (src.includes('recaptcha') || src.includes('hcaptcha') || src.includes('captcha'))) {
        logCaptchaEvent('detected_by_iframe', { src });
        return {
          detected: true,
          type: 'iframe_based',
          src,
          method: 'iframe_analysis'
        };
      }
    }

    return { detected: false };
  } catch (error) {
    console.error('Error detecting CAPTCHA:', error);
    return { detected: false, error: error.message };
  }
}

/**
 * Handle CAPTCHA based on current configuration
 */
async function handleCaptcha(page, captchaInfo, sessionId, debuggerUrl, onProgress, minionId = 'main', totalCaptchas = 1, currentCaptcha = 1, departureRoute = '', returnRoute = '') {
  logCaptchaEvent('handling_captcha', { 
    type: captchaInfo.type, 
    method: captchaInfo.method,
    minionId,
    totalCaptchas,
    currentCaptcha,
    route: `${departureRoute} → ${returnRoute}`,
    mode: isHumanSolvingEnabled() ? 'human' : 'ai'
  });

  if (isHumanSolvingEnabled()) {
    // Human solving mode - emit event for frontend modal
    const message = `CAPTCHA detected for ${departureRoute} → ${returnRoute} - waiting for human to solve...`;
      
    onProgress({
      status: 'captcha_detected',
      message,
      minionId,
      sessionId,
      debuggerUrl,
      captchaType: captchaInfo.type,
      captchaCount: totalCaptchas,
      currentCaptcha: currentCaptcha,
      departureDate: departureRoute,
      returnDate: returnRoute
    });

    // Wait for human to solve CAPTCHA, then analyze with Gemini
    return await waitForHumanCaptchaSolution(page, minionId, sessionId, onProgress, 300000, currentCaptcha);
  } else {
    // AI solving mode - use Python service
    const message = `CAPTCHA detected for ${departureRoute} → ${returnRoute} - AI is solving...`;
      
    onProgress({
      status: 'captcha_solving',
      message,
      minionId,
      departureDate: departureRoute,
      returnDate: returnRoute
    });

    return await solveCaptchaWithPythonService(page, onProgress);
  }
}

/**
 * Wait for human to solve CAPTCHA, then analyze page with Gemini
 */
async function waitForHumanCaptchaSolution(page, minionId, sessionId, onProgress, maxWaitTime = 300000, currentCaptcha = 1) {
  const startTime = Date.now();
  const pollInterval = 2000; // Check every 2 seconds

  return new Promise((resolve, reject) => {
    const checkInterval = setInterval(async () => {
      try {
        // Check if CAPTCHA has been solved via API
        const response = await axios.get(`http://localhost:${process.env.PORT || 3001}/api/captcha-status/${minionId}`);
        
        if (response.data.solved) {
          clearInterval(checkInterval);
          logCaptchaEvent('human_solved', { minionId, sessionId, duration: Date.now() - startTime });
          
          onProgress({
            status: 'captcha_solved',
            message: 'CAPTCHA solved by human - waiting for page to load...',
            minionId
          });
          
          resolve({ success: true, method: 'human' });
          return;
        }

        // Check timeout
        if (Date.now() - startTime > maxWaitTime) {
          clearInterval(checkInterval);
          logCaptchaEvent('human_timeout', { minionId, sessionId, duration: Date.now() - startTime });
          
          onProgress({
            status: 'captcha_timeout',
            message: 'CAPTCHA solving timed out',
            minionId
          });
          
          reject(new Error('CAPTCHA solving timed out'));
          return;
        }

        // Update progress with remaining time
        const remainingTime = Math.max(0, maxWaitTime - (Date.now() - startTime));
        const remainingMinutes = Math.ceil(remainingTime / 60000);
        
        onProgress({
          status: 'captcha_waiting',
          message: `Waiting for human to solve CAPTCHA (${remainingMinutes}m remaining)...`,
          minionId
        });

      } catch (error) {
        console.error('Error checking CAPTCHA status:', error);
        // Continue waiting on API errors
      }
    }, pollInterval);
  });
}

/**
 * Get live view URL for a session using BrowserBase Live View API
 * Documentation: https://docs.browserbase.com/features/session-live-view
 */
async function getLiveViewUrl(sessionId) {
  const apiKey = process.env.BROWSERBASE_API_KEY;
  
  try {
    // Use the Live View API endpoint to get debug URLs
    const response = await axios.get(
      `https://www.browserbase.com/v1/sessions/${sessionId}/debug`,
      {
        headers: {
          'X-BB-API-Key': apiKey,
        },
      }
    );
    
    const debugData = response.data;
    console.log('Live View API response:', JSON.stringify(debugData, null, 2));
    
    // Return the debuggerFullscreenUrl for embedding
    if (debugData.debuggerFullscreenUrl) {
      console.log('✅ Found Live View URL:', debugData.debuggerFullscreenUrl);
      return debugData.debuggerFullscreenUrl;
    }
    
    // Fallback to debuggerUrl
    if (debugData.debuggerUrl) {
      console.log('Using debugger URL:', debugData.debuggerUrl);
      return debugData.debuggerUrl;
    }
    
    return null;
  } catch (error) {
    console.error('Error fetching live view URL:', error.response?.data || error.message);
    return null;
  }
}

/**
 * Creates a BrowserBase session and returns the connection URL
 * Now uses enhanced session with context persistence and geolocation
 */
async function createBrowserBaseSession(options = {}) {
  const apiKey = process.env.BROWSERBASE_API_KEY;
  const projectId = process.env.BROWSERBASE_PROJECT_ID;

  if (!apiKey || !projectId) {
    throw new Error('BROWSERBASE_API_KEY and BROWSERBASE_PROJECT_ID must be set in environment variables');
  }

  try {
    // Use enhanced session creation with retry logic and circuit breaker
    const sessionData = await createEnhancedSession({
      projectId,
      apiKey,
      userId: options.userId || null,
      countryCode: options.countryCode || 'US',
      persistContext: options.persistContext !== false, // Default true
      enableProxies: options.enableProxies !== false,   // Default true
      proxyConfig: options.proxyConfig || null
    });

    const sessionId = sessionData.id;
    const connectUrl = `wss://connect.browserbase.com?apiKey=${apiKey}&sessionId=${sessionId}`;
    
    // Use the Live View API to get the embeddable URL
    // This is the proper way according to BrowserBase documentation
    const liveViewUrl = await getLiveViewUrl(sessionId);
    
    if (!liveViewUrl) {
      console.warn('⚠️  Could not get live view URL from API');
    }
    
    return { 
      sessionId, 
      connectUrl, 
      debuggerUrl: liveViewUrl,
      liveViewUrl: liveViewUrl,
      sessionData 
    };
  } catch (error) {
    console.error('❌ Failed to create BrowserBase session:', error.message);
    if (error.response?.data) {
      console.error('   Response:', JSON.stringify(error.response.data, null, 2));
    }
    // Re-throw the original error for better debugging
    throw error;
  }
}

/**
 * Create a browser session using the configured provider
 * Unified function that works with both BrowserBase and HyperBrowser
 * @param {Object} options - Session configuration options
 * @returns {Promise<Object>} Session details with connectUrl, sessionId, debuggerUrl
 */
async function createBrowserSession(options = {}) {
  const provider = getBrowserProvider();
  
  console.log(`🌐 Using browser provider: ${provider.toUpperCase()}`);
  
  if (provider === 'hyperbrowser') {
    return await createHyperBrowserSession(options);
  } else {
    return await createBrowserBaseSession(options);
  }
}

/**
 * Stop a browser session using the configured provider
 * @param {string} sessionId - The session ID to stop
 */
async function stopBrowserSession(sessionId) {
  const provider = getBrowserProvider();
  
  if (provider === 'hyperbrowser') {
    await stopHyperBrowserSession(sessionId);
  } else {
    // BrowserBase sessions auto-close when browser disconnects
    console.log('✅ BrowserBase session will auto-close on disconnect');
  }
}

/**
 * Formats date from YYYY-MM-DD to MM/DD/YYYY for Expedia
 */
function formatDateForExpedia(dateStr) {
  const date = new Date(dateStr);
  const month = String(date.getMonth() + 1).padStart(2, '0');
  const day = String(date.getDate()).padStart(2, '0');
  const year = date.getFullYear();
  return `${month}/${day}/${year}`;
}

/**
 * Run computer use agent to search for flights and extract data
 * Uses AI (OpenAI, Gemini, Claude, etc.) to navigate and extract flight information
 * @param {Object} params - Parameters
 * @param {Object} params.page - Playwright page object
 * @param {string} params.departureAirport - Departure airport code
 * @param {string} params.arrivalAirport - Arrival airport code
 * @param {string} params.departureDate - Departure date (YYYY-MM-DD)
 * @param {string} params.returnDate - Return date (YYYY-MM-DD)
 * @param {Function} params.onProgress - Progress callback
 * @param {string} params.sessionId - Browser session ID
 * @param {string} params.publicLiveUrl - Live view URL
 * @param {Object} params.website - Website configuration (optional)
 * @param {string} params.website.name - Website name (e.g., "Skyscanner")
 * @param {string} params.website.url - Website URL (e.g., "https://www.skyscanner.com")
 */
async function runFlightSearchWithComputerUse({ 
  page, 
  departureAirport, 
  arrivalAirport, 
  departureDate, 
  returnDate, 
  onProgress, 
  sessionId, 
  publicLiveUrl,
  website = { name: "Skyscanner", url: "https://www.skyscanner.com" }
}) {
  const { runComputerUse } = require('./computerUse');
  console.log(`Starting computer use agent for flight search navigation on ${website.name}...`);
  
  const navigationTask = `Task Description
----
You need to browse the ${website.name} website and search for flights. 

**IMPORTANT**
----
1. YOU NEED TO KEEP TRYING TILL YOU GET THE FLIGHT DETAILS
2. Before clicking on the search button, take a pause to ensure that all the input fields are filled correctly.
3. After typing in airport fields, wait for dropdowns to appear and select the correct option from the dropdown
4. When filling dates, click on the field, select the date from the calendar, then move to the next field
5. Ensure all fields are filled correctly before clicking search

---

You need to get the following information from the search page -
**Flight Search Details:**
- From: ${departureAirport}
- To: ${arrivalAirport}
- Departure Date: ${departureDate}
- Return Date: ${returnDate}
- Trip Type: Round trip
- Passengers: 1 adult
- Class: Economy

**Step-by-step instructions:**

1. **Navigate to Flights Section:**
   - Look for and click on the "Flights" tab or button on the homepage
   - This is usually near the top of the page

2. **Select Round Trip:**
   - Make sure "Round trip" is selected (not one-way or multi-city)

3. **Fill in Departure Airport:**
   - Click on the "Leaving from" or "From" field
   - Type: ${departureAirport}
   - Select the correct airport from the dropdown

4. **Fill in Arrival Airport:**
   - Click on the "Going to" or "To" field
   - Type: ${arrivalAirport}
   - Select the correct airport from the dropdown

5. **Select Departure Date:**
   - Click on the departure date field
   - Navigate to the correct month if needed
   - Click on the date: ${departureDate}

6. **Select Return Date:**
   - Click on the return date field
   - Navigate to the correct month if needed
   - Click on the date: ${returnDate}

7. **Set Passengers (if needed):**
   - Make sure it's set to 1 adult
   - Economy class

8. **Click Search:**
   - Click the "Search" button to search for flights

9. **Wait for Results:**
   - Wait for the search results page to load
   - The page should show flight options with prices

10. **Extract Flight Information:**
    - Once results are loaded, extract all visible flights
    - Include: airline, price, duration, route, stops

**Important:**
- Look at the page and if any of your previous actions haven't registered, you can try them again.
- Wait for dropdowns and date pickers to appear before interacting
- Make sure dates are in the correct format
- After clicking search, wait for the results page to fully load
- Extract ALL flights visible on the results page

Return the extracted flight data in the structured JSON format with this schema:
{
  "flights": [
    {
      "airline": "Airline name",
      "price": "$XXX",
      "duration": "XXh XXm",
      "stops": "nonstop" or "1 stop" or "2 stops",
      "departureTime": "HH:MM AM/PM",
      "arrivalTime": "HH:MM AM/PM",
      "route": "XXX - YYY"
    }
  ],
  "summary": "Found X flights from XXX to YYY"
}`;

  // Run computer use agent to navigate and extract pricing information
  const result = await runComputerUse({
    page,
    task: navigationTask,
    onProgress: (update) => {
      // Forward all progress updates, adding session info for CAPTCHA detection
      onProgress({
        ...update,
        sessionId,
        debuggerUrl: publicLiveUrl,
        departureDate,
        returnDate
      });
    }
  });
  
  console.log('Computer use navigation complete:', result);
  
  // Check if AI detected a CAPTCHA
  if (result.captcha_detected) {
    console.log('🤖 AI detected CAPTCHA, waiting for human to solve...');
    
    // The captcha_detected event was already sent via onProgress
    // Now wait for the human to solve it
    const captchaInfo = {
      detected: true,
      type: result.captcha_type || 'unknown',
      description: result.description || 'CAPTCHA detected by AI'
    };
    
    // Wait for human to solve CAPTCHA
    const captchaSolved = await waitForHumanCaptchaSolution(
      page, 
      1, // minionId
      sessionId, 
      onProgress, 
      300000, // 5 minutes timeout
      1 // currentCaptcha
    );
    
    if (!captchaSolved) {
      throw new Error('CAPTCHA solving timed out');
    }
    
    console.log('✅ CAPTCHA solved, resuming AI navigation...');
    
    // After CAPTCHA is solved, restart the computer use agent
    onProgress({
      status: 'navigating_with_ai',
      message: 'CAPTCHA solved! Resuming AI navigation...',
      minionId: 1
    });
    
    // Restart computer use with the same task
    return await runComputerUse({
      page,
      task: navigationTask,
      onProgress: (update) => {
        onProgress({
          ...update,
          sessionId,
          debuggerUrl: publicLiveUrl,
          departureDate,
          returnDate
        });
      }
    });
  }
  
  if (result.success && result.data) {
    // AI successfully extracted flight data
    const flights = result.data.flights || [];
    
    // Ensure all flights have the 'type' field
    flights.forEach(flight => {
      flight.type = 'Round trip';
    });
    
    onProgress({
      status: 'completed',
      message: `Found ${flights.length} flights`,
      flights: flights
    });
    
    return {
      flights: flights,
      message: result.summary || result.data.summary || `Found ${flights.length} flights`,
      searchParams: {
        from: departureAirport,
        to: arrivalAirport,
        departureDate,
        returnDate
      },
      sessionId,
      debuggerUrl: publicLiveUrl
    };
  }
  
  throw new Error('Computer use agent did not return flight data');
}

/**
 * Search for flights using BrowserBase browser automation
 * @param {Object} params - Search parameters
 * @param {string} params.departureAirport - Departure airport code (e.g., 'SFO')
 * @param {string} params.arrivalAirport - Arrival airport code (e.g., 'LAX')
 * @param {string} params.departureDate - Departure date (YYYY-MM-DD)
 * @param {string} params.returnDate - Return date (YYYY-MM-DD)
 * @param {Function} [params.onProgress] - Optional callback for progress updates
 * @param {Object} [params.website] - Website configuration (optional)
 * @param {string} [params.website.name] - Website name (e.g., "Skyscanner")
 * @param {string} [params.website.url] - Website URL (e.g., "https://www.skyscanner.com")
 * @returns {Promise<Object>} Flight search results
 */
<<<<<<< HEAD
async function searchFlightsWithProgress({ departureAirport, arrivalAirport, departureDate, returnDate, proxyConfig, onProgress }) {
=======
async function searchFlights({ 
  departureAirport, 
  arrivalAirport, 
  departureDate, 
  returnDate, 
  onProgress = () => {},
  website = { name: "Skyscanner", url: "https://www.skyscanner.com" }
}) {
>>>>>>> ff2d2b22
  let browser = null;

  try {
<<<<<<< HEAD
    // Create BrowserBase session
    onProgress({ status: 'creating_session', message: 'Creating BrowserBase session...' });
    console.log('Creating BrowserBase session...');

    const { sessionId, connectUrl, debuggerUrl, liveViewUrl } = await createBrowserBaseSession({ proxyConfig });
    console.log('BrowserBase session created:', sessionId);
=======
    // Create browser session (BrowserBase or HyperBrowser)
    onProgress({ status: 'creating_session', message: 'Creating browser session...', minionId: 1 });
    console.log('Creating browser session...');
    
    const { sessionId, connectUrl, debuggerUrl, liveViewUrl } = await createBrowserSession();
    console.log('Browser session created:', sessionId);
>>>>>>> ff2d2b22
    console.log('Live session view:', debuggerUrl);
    
    // Try to get live view URL if not already available
    let publicLiveUrl = liveViewUrl || debuggerUrl;
    if (!publicLiveUrl || publicLiveUrl.includes('/sessions/')) {
      const fetchedLiveUrl = await getLiveViewUrl(sessionId);
      if (fetchedLiveUrl) {
        publicLiveUrl = fetchedLiveUrl;
        console.log('Fetched public live URL:', publicLiveUrl);
      }
    }
    
    // Send session info immediately
    onProgress({ 
      status: 'session_created', 
      message: 'Browser session created',
      minionId: 1,
      sessionId,
      debuggerUrl: publicLiveUrl,
      departureDate,
      returnDate
    });

    // Connect to browser using Playwright
    onProgress({ status: 'connecting', message: 'Connecting to browser...', minionId: 1 });
    browser = await chromium.connectOverCDP(connectUrl);
    const context = browser.contexts()[0];
    const page = context.pages()[0] || await context.newPage();
    
    // Prevent new tabs from opening - redirect to current tab instead
    console.log('Setting up new tab prevention...');
    
    // 1️⃣ Intercept new pages (tabs) - only redirect if same domain, ignore cross-domain popups
    context.on('page', async (newPage) => {
      try {
        // Wait for the new page to finish its initial navigation
        await newPage.waitForLoadState('domcontentloaded').catch(() => {});

        const targetUrl = newPage.url();
        const currentUrl = page.url();
        
        // Extract domains for comparison
        const getCurrentDomain = (url) => {
          try {
            return new URL(url).hostname;
          } catch {
            return '';
          }
        };
        
        const targetDomain = getCurrentDomain(targetUrl);
        const currentDomain = getCurrentDomain(currentUrl);
        
        // Only redirect if same domain (likely legitimate navigation)
        if (targetDomain === currentDomain) {
          console.log(`🔄 Same-domain new tab detected (${targetDomain}), redirecting current tab to:`, targetUrl);
          
          // Navigate the *original page* to that URL
          await page.goto(targetUrl).catch(err => {
            console.error('Error redirecting to new tab URL:', err.message);
          });
        } else {
          // Different domain - likely popup ad, silently ignore
          console.log(`🚫 Cross-domain popup blocked: ${targetDomain} (current: ${currentDomain})`);
        }

        // Always close the unwanted new tab
        await newPage.close().catch(err => {
          console.error('Error closing new tab:', err.message);
        });
      } catch (error) {
        console.error('Error handling new page:', error.message);
      }
    });

    // 2️⃣ Override window.open to prevent new tabs at the JavaScript level
    await context.addInitScript(() => {
      const origOpen = window.open;
      window.open = function (url, name, specs) {
        if (url) {
          // Check if same domain
          const getCurrentDomain = (urlString) => {
            try {
              return new URL(urlString, window.location.href).hostname;
            } catch {
              return '';
            }
          };
          
          const targetDomain = getCurrentDomain(url);
          const currentDomain = window.location.hostname;
          
          if (targetDomain === currentDomain) {
            console.warn('🔄 window.open intercepted (same domain), navigating current tab to:', url);
            window.location.href = url;
          } else {
            console.warn('🚫 window.open blocked (cross-domain):', url);
          }
        }
        return null;
      };
    });
    
    console.log('✅ New tab prevention configured');
    
    // Store search parameters on page object for use in CAPTCHA handler
    page._searchParams = {
      departureAirport,
      arrivalAirport,
      departureDate,
      returnDate
    };

    onProgress({ status: 'connected', message: 'Connected to browser, preparing search...', minionId: 1 });

    // Setup request interception for faster page loads
    await setupRequestInterception(page, {
      blockAds: true,
      blockAnalytics: false,
      blockImages: false,
      logRequests: false
    });

    // Navigate to flight search website
    const websiteUrl = website.url;

    console.log(`Navigating to ${website.name} homepage:`, websiteUrl);
    onProgress({ status: 'navigating', message: `Navigating to ${website.name} homepage...`, minionId: 1 });

    // Navigate to website homepage with timeout and fallback
    try {
      await page.goto(websiteUrl, { 
        waitUntil: 'networkidle',
        timeout: 8000  // 8 seconds
      });
      console.log('✅ Page navigation successful');
      
      // Wait a bit for page to stabilize
      // await page.waitForTimeout(3000);
    } catch (navError) {
      console.log('⚠️  Navigation warning:', navError.message);
      
      // If navigation fails, try to continue anyway - the page might have partially loaded
      if (navError.message.includes('Timeout') || navError.message.includes('ERR_TUNNEL')) {
        console.log('Attempting to continue despite navigation error...');
        await page.waitForTimeout(3000);  // Give it more time
        
        // Check if page has any content
        const hasContent = await page.evaluate(() => document.body && document.body.children.length > 0);
        if (!hasContent) {
          throw new Error('Page failed to load - no content detected');
        }
        console.log('✅ Page has content, continuing...');
      } else {
        throw navError;  // Re-throw if it's a different error
      }
    }

    // Start AI agent - it will detect CAPTCHAs automatically
    console.log('✅ Page loaded, starting AI agent...');
    
    onProgress({
      status: 'navigating_with_ai',
      message: 'AI agent is navigating through the website...',
      minionId: 1
    });
    
    try {
      return await runFlightSearchWithComputerUse({
        page,
        departureAirport,
        arrivalAirport,
        departureDate,
        returnDate,
        onProgress,
        sessionId,
        publicLiveUrl,
        website
      });
    } catch (error) {
      console.error('Error during AI navigation:', error);
      onProgress({
        status: 'error',
        message: 'AI navigation failed'
      });
      
      await browser.close();
      await stopBrowserSession(sessionId);
      
      throw error;
    }
    
    // If we reach here, something went wrong - both CAPTCHA and no-CAPTCHA paths should return
    console.error('❌ Unexpected: reached end of function without returning');
    await browser.close();
    await stopBrowserSession(sessionId);
    
    throw new Error('Flight search failed: no data extracted');

  } catch (error) {
    console.error('Error searching flights:', error);
    if (browser) {
      await browser.close().catch(err => console.error('Error closing browser:', err));
    }

    // Provide helpful error messages
    if (error.message.includes('BROWSERBASE_API_KEY')) {
      throw new Error('BrowserBase API credentials not configured. Please check your .env file.');
    }
    
    throw new Error(`Flight search failed: ${error.message}`);
  }
}

// searchFlightsWithProgress has been merged into searchFlights
// searchFlights now accepts an optional onProgress parameter
// For backwards compatibility, create an alias:
const searchFlightsWithProgress = searchFlights;

module.exports = {
  searchFlights,
  searchFlightsWithProgress,
  createBrowserBaseSession,
  getLiveViewUrl
};<|MERGE_RESOLUTION|>--- conflicted
+++ resolved
@@ -580,36 +580,24 @@
  * @param {string} [params.website.url] - Website URL (e.g., "https://www.skyscanner.com")
  * @returns {Promise<Object>} Flight search results
  */
-<<<<<<< HEAD
-async function searchFlightsWithProgress({ departureAirport, arrivalAirport, departureDate, returnDate, proxyConfig, onProgress }) {
-=======
-async function searchFlights({ 
-  departureAirport, 
-  arrivalAirport, 
-  departureDate, 
-  returnDate, 
+async function searchFlightsWithProgress({
+  departureAirport,
+  arrivalAirport,
+  departureDate,
+  returnDate,
+  proxyConfig,
   onProgress = () => {},
   website = { name: "Skyscanner", url: "https://www.skyscanner.com" }
 }) {
->>>>>>> ff2d2b22
   let browser = null;
 
   try {
-<<<<<<< HEAD
-    // Create BrowserBase session
+    // Create BrowserBase session with proxy config
     onProgress({ status: 'creating_session', message: 'Creating BrowserBase session...' });
     console.log('Creating BrowserBase session...');
 
     const { sessionId, connectUrl, debuggerUrl, liveViewUrl } = await createBrowserBaseSession({ proxyConfig });
     console.log('BrowserBase session created:', sessionId);
-=======
-    // Create browser session (BrowserBase or HyperBrowser)
-    onProgress({ status: 'creating_session', message: 'Creating browser session...', minionId: 1 });
-    console.log('Creating browser session...');
-    
-    const { sessionId, connectUrl, debuggerUrl, liveViewUrl } = await createBrowserSession();
-    console.log('Browser session created:', sessionId);
->>>>>>> ff2d2b22
     console.log('Live session view:', debuggerUrl);
     
     // Try to get live view URL if not already available
